import { merge } from 'webpack-merge';

import { addCopyRule, removeCopyRule } from './copyRules';
import { determineProjectFlavor, projectUsesCustomFlavor } from './flavor';
import { error, info, warn } from './log';
import { getValue } from './config';
import {
	getAllDependencies,
	hasDependency,
	getDependencyPath,
} from './dependencies';
import { getPackageJson, getProjectRootPath } from './project';
import {
	addPlatform,
	getAbsoluteDistPath,
	getDistPath,
	getEntryDirPath,
	getEntryPath,
	getPlatform,
	getPlatformName,
} from './platform';
import { readTsConfig } from './typescript';

// intentionally populated manually
// as this generates nicer typings
// that show all the utils inline
// rather than imports to types
// todo: maybe use api-extractor instead
export default {
	merge,
	addCopyRule,
	removeCopyRule,
	config: {
		getValue,
	},
	dependencies: {
		getAllDependencies,
		hasDependency,
		getDependencyPath,
	},
	flavor: {
		determineProjectFlavor,
		projectUsesCustomFlavor
	},
	log: {
		error,
		info,
		warn,
	},
	project: {
		getProjectRootPath,
		getPackageJson,
	},
	platform: {
		addPlatform,
		getAbsoluteDistPath,
		getDistPath,
		getEntryDirPath,
		getEntryPath,
		getPlatform,
		getPlatformName,
	},
<<<<<<< HEAD
=======
	project: {
		getProjectFilePath,
		getProjectRootPath,
		getPackageJson,
	},
	virtualModules: {
		addVirtualEntry,
		addVirtualModule,
	},
	tsconfig: {
		readTsConfig,
	},
>>>>>>> c6bfc05b
};<|MERGE_RESOLUTION|>--- conflicted
+++ resolved
@@ -60,19 +60,7 @@
 		getPlatform,
 		getPlatformName,
 	},
-<<<<<<< HEAD
-=======
-	project: {
-		getProjectFilePath,
-		getProjectRootPath,
-		getPackageJson,
-	},
-	virtualModules: {
-		addVirtualEntry,
-		addVirtualModule,
-	},
 	tsconfig: {
 		readTsConfig,
 	},
->>>>>>> c6bfc05b
 };