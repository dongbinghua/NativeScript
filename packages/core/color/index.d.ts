--- conflicted
+++ resolved
@@ -81,11 +81,7 @@
 	 *
 	 */
 	public isDark(): boolean;
-<<<<<<< HEAD
-
-=======
 	
->>>>>>> 2c590245
 	/**
 	 * return true if brightenss >= 128
 	 *
@@ -102,11 +98,7 @@
 	 *
 	 */
 	public getLuminance(): number;
-<<<<<<< HEAD
-
-=======
 	
->>>>>>> 2c590245
 	/**
 	 * Return this color (as a new Color instance) with the provided alpha
 	 *
@@ -117,34 +109,20 @@
 	 * return the hsl representation of the color
 	 *
 	 */
-<<<<<<< HEAD
 	public toHsl(): { h: number; s: number; l: number; a: number };
-
-=======
-	public toHsl() : { h: number, s: number, l: number, a: number };
 	
->>>>>>> 2c590245
 	/**
 	 * return the [CSS hsv](https://www.w3schools.com/Css/css_colors_hsl.asp) representation of the color
 	 *
 	 */
 	public toHslString(): string;
-<<<<<<< HEAD
-
-=======
 	
->>>>>>> 2c590245
 	/**
 	 * return the hsv representation of the color
 	 *
 	 */
-<<<<<<< HEAD
 	public toHsv(): { h: number; s: number; v: number; a: number };
-
-=======
-	public toHsv(): { h: number, s: number, v: number, a: number };
 	
->>>>>>> 2c590245
 	/**
 	 * return the [CSS hsv](https://www.w3schools.com/Css/css_colors_rgb.asp) representation of the color
 	 *
@@ -163,22 +141,14 @@
 	 * @param amount (between 0 and 100)
 	 */
 	public desaturate(amount: number): Color;
-<<<<<<< HEAD
-
-=======
 	
->>>>>>> 2c590245
 	/**
 	 * Saturate the color a given amount, from 0 to 100.
 	 *
 	 * @param amount (between 0 and 100)
 	 */
 	public saturate(amount: number): Color;
-<<<<<<< HEAD
-
-=======
 	
->>>>>>> 2c590245
 	/**
 	 * Completely desaturates a color into greyscale. Same as calling desaturate(100).
 	 *
@@ -192,11 +162,7 @@
 	 * @param amount (between 0 and 100)
 	 * @returns olor : Color
 	 */
-<<<<<<< HEAD
-	public lighten(amount: number): Color;
-=======
 	public lighten (amount: number): Color;
->>>>>>> 2c590245
 
 	/**
 	 * Brighten the color a given amount, from 0 to 100.
@@ -210,13 +176,8 @@
 	 *
 	 * @param amount (between 0 and 100)
 	 */
-<<<<<<< HEAD
-	public darken(amount: number): Color;
-
-=======
 	public darken (amount: number): Color;
 	
->>>>>>> 2c590245
 	/**
 	 * Spin the hue a given amount, from -360 to 360. Calling with 0, 360, or -360 will do nothing (since it sets the hue back to what it was before).
 	 *
@@ -229,11 +190,7 @@
 	 *
 	 */
 	public complement(): Color;
-<<<<<<< HEAD
-    
-=======
 
->>>>>>> 2c590245
 	/**
 	 * returns the color complement
 	 *
