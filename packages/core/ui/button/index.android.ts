--- conflicted
+++ resolved
@@ -62,12 +62,6 @@
 
 	public _applyBackground(background: Background, isBorderDrawable, onlyColor: boolean, backgroundDrawable: any) {
 		const nativeView = this.nativeViewProtected;
-<<<<<<< HEAD
-		console.log('_applyBackground', nativeView, backgroundDrawable, onlyColor, isBorderDrawable);
-		if (backgroundDrawable && onlyColor) {
-			if (isBorderDrawable && (<any>nativeView)._cachedDrawable) {
-				backgroundDrawable = (<any>nativeView)._cachedDrawable.newDrawable(nativeView.getResources());
-=======
 		if (backgroundDrawable && onlyColor) {
 			if (isBorderDrawable && (<any>nativeView)._cachedDrawable) {
 				backgroundDrawable = (<any>nativeView)._cachedDrawable;
@@ -79,7 +73,6 @@
 						// eslint-disable-next-line no-empty
 					} catch {}
 				}
->>>>>>> 016313be
 				nativeView.setBackground(backgroundDrawable);
 			}
 
