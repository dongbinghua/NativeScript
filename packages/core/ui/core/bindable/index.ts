// Types
import { ViewBase } from '../view-base';

// Requires
import { unsetValue } from '../properties';
import { Observable, PropertyChangeData } from '../../../data/observable';
import { addWeakEventListener, removeWeakEventListener } from '../weak-event-listener';
import { bindingConstants, parentsRegex } from '../../builder/binding-builder';
import { escapeRegexSymbols } from '../../../utils';
import { Trace } from '../../../trace';
import * as types from '../../../utils/types';
import * as bindableResources from './bindable-resources';

const contextKey = 'context';
// this regex is used to get parameters inside [] for example:
// from $parents['ListView'] will return 'ListView'
// from $parents[1] will return 1
const paramsRegex = /\[\s*(['"])*(\w*)\1\s*\]/;
const bc = bindingConstants;
const emptyArray = [];
const propertiesCache = {};

function getProperties(property: string): Array<string> {
	if (!property) {
		return emptyArray;
	}

	let result: Array<string> = propertiesCache[property];
	if (result) {
		return result;
	}

	// first replace all '$parents[..]' with a safe string
	// second removes all ] since they are not important for property access and not needed
	// then split properties either on '.' or '['
	const parentsMatches = property.match(parentsRegex);
	result = property.replace(parentsRegex, 'parentsMatch').replace(/\]/g, '').split(/\.|\[/);

	let parentsMatchesCounter = 0;
	for (let i = 0, resultLength = result.length; i < resultLength; i++) {
		if (result[i] === 'parentsMatch') {
			result[i] = parentsMatches[parentsMatchesCounter++];
		}
	}
	propertiesCache[property] = result;

	return result;
}

/**
 * The options object used in the Bindable.bind method.
 */
export interface BindingOptions {
	/**
	 * The property name of the source object (typically the ViewModel) to bind to.
	 */
	sourceProperty: string;
	/**
	 * The property name of the target object (that is the Bindable instance) to bind the source property to.
	 */
	targetProperty: string;
	/**
	 * True to establish a two-way binding, false otherwise. A two-way binding will synchronize both the source and the target property values regardless of which one initiated the change.
	 */
	twoWay?: boolean;
	/**
	 * An expression used for calculations (convertions) based on the value of the property.
	 */
	expression?: string;
}

/**
 * An interface which defines methods need to create binding value converter.
 */
export interface ValueConverter {
	/**
	 * A method that will be executed when a value (of the binding property) should be converted to the observable model.
	 * For example: user types in a text field, but our business logic requires to store data in a different manner (e.g. in lower case).
	 * @param params - An array of parameters where first element is the value of the property and next elements are parameters send to converter.
	 */
	toModel: (...params: any[]) => any;
	/**
	 * A method that will be executed when a value should be converted to the UI view. For example we have a date object which should be displayed to the end user in a specific date format.
	 * @param params - An array of parameters where first element is the value of the property and next elements are parameters send to converter.
	 */
	toView: (...params: any[]) => any;
}

export function getEventOrGestureName(name: string): string {
	return name.indexOf('on') === 0 ? name.substr(2, name.length - 2) : name;
}

// NOTE: method fromString from "ui/gestures";
export function isGesture(eventOrGestureName: string): boolean {
	const t = eventOrGestureName.trim().toLowerCase();

	return t === 'tap' || t === 'doubletap' || t === 'pinch' || t === 'pan' || t === 'swipe' || t === 'rotation' || t === 'longpress' || t === 'touch';
}

// TODO: Make this instance function so that we dont need public statc tapEvent = "tap"
// in controls. They will just override this one and provide their own event support.
export function isEventOrGesture(name: string, view: ViewBase): boolean {
	if (typeof name === 'string') {
		const eventOrGestureName = getEventOrGestureName(name);
		const evt = `${eventOrGestureName}Event`;

		return (view.constructor && evt in view.constructor) || isGesture(eventOrGestureName.toLowerCase());
	}

	return false;
}

export class Binding {
	private source: WeakRef<Object>;
	// TODO: target should be hard reference!
	public target: WeakRef<ViewBase>;

	private sourceOptions: { instance: WeakRef<any>; property: string };
	private targetOptions: { instance: WeakRef<Object>; property: string };

	private sourceProperties: Array<string>;
	private propertyChangeListeners: Map<string, Observable> = new Map<string, Observable>();

	public updating: boolean;
	public sourceIsBindingContext: boolean;
	public options: BindingOptions;

	constructor(target: ViewBase, options: BindingOptions) {
		this.target = new WeakRef(target);
		this.options = options;
		this.sourceProperties = getProperties(options.sourceProperty);
		this.targetOptions = this.resolveOptions(target, getProperties(options.targetProperty));
		if (!this.targetOptions) {
			throw new Error(`Invalid property: ${options.targetProperty} for target: ${target}`);
		}

		if (options.twoWay) {
			const target = this.targetOptions.instance.get();
			if (target instanceof Observable) {
				target.on(`${this.targetOptions.property}Change`, this.onTargetPropertyChanged, this);
			}
		}
	}

	private onTargetPropertyChanged(data: PropertyChangeData): void {
		this.updateTwoWay(data.value);
	}

	public loadedHandlerVisualTreeBinding(args) {
		const target = args.object;
		target.off('loaded', this.loadedHandlerVisualTreeBinding, this);
		const context = target.bindingContext;
		if (context !== undefined && context !== null) {
			this.update(context);
		}
	}

	public clearSource(): void {
		this.propertyChangeListeners.forEach((observable, index, map) => {
			removeWeakEventListener(observable, Observable.propertyChangeEvent, this.onSourcePropertyChanged, this);
		});

		this.propertyChangeListeners.clear();

		if (this.source) {
			this.source.clear();
		}

		if (this.sourceOptions) {
			this.sourceOptions.instance.clear();
			this.sourceOptions = undefined;
		}
	}

	private sourceAsObject(source: any): any {
		/* tslint:disable */
		const objectType = typeof source;
		if (objectType === 'number') {
			source = new Number(source);
		} else if (objectType === 'boolean') {
			source = new Boolean(source);
		} else if (objectType === 'string') {
			source = new String(source);
		}

		/* tslint:enable */
		return source;
	}

	private bindingContextChanged(data: PropertyChangeData): void {
		const target = this.targetOptions.instance.get();
		if (!target) {
			this.unbind();

			return;
		}

		const value = data.value;
		if (value !== null && value !== undefined) {
			this.update(value);
		} else {
			// TODO: Is this correct?
			// What should happen when bindingContext is null/undefined?
			this.clearBinding();
		}

		// TODO: if oneWay - call target.unbind();
	}

	public bind(source: any): void {
		const target = this.targetOptions.instance.get();
		if (this.sourceIsBindingContext && target instanceof Observable && this.targetOptions.property !== 'bindingContext') {
			target.on('bindingContextChange', this.bindingContextChanged, this);
		}

		this.update(source);
	}

	private update(source: any): void {
		this.clearSource();

		source = this.sourceAsObject(source);

		if (!types.isNullOrUndefined(source)) {
			// TODO: if oneWay - call target.unbind();
			this.source = new WeakRef(source);
			this.sourceOptions = this.resolveOptions(source, this.sourceProperties);

			const sourceValue = this.getSourcePropertyValue();
			this.updateTarget(sourceValue);
			this.addPropertyChangeListeners(this.source, this.sourceProperties);
		} else if (!this.sourceIsBindingContext) {
			// TODO: if oneWay - call target.unbind();
			const sourceValue = this.getSourcePropertyValue();
			this.updateTarget(sourceValue ? sourceValue : source);
		}
	}

	public unbind() {
		const target = this.targetOptions.instance.get();
		if (target instanceof Observable) {
			if (this.options.twoWay) {
				target.off(`${this.targetOptions.property}Change`, this.onTargetPropertyChanged, this);
			}

			if (this.sourceIsBindingContext && this.targetOptions.property !== 'bindingContext') {
				target.off('bindingContextChange', this.bindingContextChanged, this);
			}
		}

		if (this.targetOptions) {
			this.targetOptions = undefined;
		}

		this.sourceProperties = undefined;
		if (!this.source) {
			return;
		}

		this.clearSource();
	}

	// Consider returning single {} instead of array for performance.
	private resolveObjectsAndProperties(source: Object, properties: Array<string>): Array<{ instance: Object; property: string }> {
		const result = [];
		let currentObject = source;
		let currentObjectChanged = false;
		for (let i = 0, propsArrayLength = properties.length; i < propsArrayLength; i++) {
			const property = properties[i];
			if (property === bc.bindingValueKey) {
				currentObjectChanged = true;
			}

			if (property === bc.parentValueKey || property.indexOf(bc.parentsValueKey) === 0) {
				const parentView = this.getParentView(this.target.get(), property).view;
				if (parentView) {
					currentObject = parentView.bindingContext;
				} else {
					const targetInstance = this.target.get();
					targetInstance.off('loaded', this.loadedHandlerVisualTreeBinding, this);
					targetInstance.on('loaded', this.loadedHandlerVisualTreeBinding, this);
				}

				currentObjectChanged = true;
			}

			if (currentObject) {
				result.push({ instance: currentObject, property: property });
			} else {
				break;
			}

			// do not need to dive into last object property getter on binding stage will handle it
			if (!currentObjectChanged && i < propsArrayLength - 1) {
				currentObject = currentObject ? currentObject[properties[i]] : null;
			}

			currentObjectChanged = false;
		}

		return result;
	}

	private addPropertyChangeListeners(source: WeakRef<Object>, sourceProperty: Array<string>, parentProperies?: string) {
		const objectsAndProperties = this.resolveObjectsAndProperties(source.get(), sourceProperty);
		let prop = parentProperies || '';

		for (let i = 0, length = objectsAndProperties.length; i < length; i++) {
			const propName = objectsAndProperties[i].property;
			prop += '$' + propName;
			const currentObject = objectsAndProperties[i].instance;
			if (!this.propertyChangeListeners.has(prop) && currentObject instanceof Observable && currentObject._isViewBase) {
				// Add listener for properties created with after 3.0 version
				addWeakEventListener(currentObject, `${propName}Change`, this.onSourcePropertyChanged, this);
				addWeakEventListener(currentObject, Observable.propertyChangeEvent, this.onSourcePropertyChanged, this);
				this.propertyChangeListeners.set(prop, currentObject);
			} else if (!this.propertyChangeListeners.has(prop) && currentObject instanceof Observable) {
				addWeakEventListener(currentObject, Observable.propertyChangeEvent, this.onSourcePropertyChanged, this);
				this.propertyChangeListeners.set(prop, currentObject);
			}
		}
	}

	private prepareExpressionForUpdate(): string {
		// this regex is used to create a valid RegExp object from a string that has some special regex symbols like [,(,$ and so on.
		// Basically this method replaces all matches of 'source property' in expression with '$newPropertyValue'.
		// For example: with an expression similar to:
		// text="{{ sourceProperty = $parents['ListView'].test, expression = $parents['ListView'].test + 2}}"
		// update expression will be '$newPropertyValue + 2'
		// then on expression execution the new value will be taken and target property will be updated with the value of the expression.
		const escapedSourceProperty = escapeRegexSymbols(this.options.sourceProperty);
		const expRegex = new RegExp(escapedSourceProperty, 'g');
		const resultExp = this.options.expression.replace(expRegex, bc.newPropertyValueKey);

		return resultExp;
	}

	private updateTwoWay(value: any) {
		if (this.updating || !this.options.twoWay) {
			return;
		}

		let newValue = value;
		if (__UI_USE_EXTERNAL_RENDERER__) {
		} else if (this.options.expression) {
			const changedModel = {};
			changedModel[bc.bindingValueKey] = value;
			changedModel[bc.newPropertyValueKey] = value;
			let sourcePropertyName = '';
			if (this.sourceOptions) {
				sourcePropertyName = this.sourceOptions.property;
			} else if (typeof this.options.sourceProperty === 'string' && this.options.sourceProperty.indexOf('.') === -1) {
				sourcePropertyName = this.options.sourceProperty;
			}

			if (sourcePropertyName !== '') {
				changedModel[sourcePropertyName] = value;
			}

			const updateExpression = this.prepareExpressionForUpdate();
			this.prepareContextForExpression(changedModel, updateExpression, undefined);

			const expressionValue = this._getExpressionValue(updateExpression, true, changedModel);
			if (expressionValue instanceof Error) {
				Trace.write((<Error>expressionValue).message, Trace.categories.Binding, Trace.messageType.error);
			}

			newValue = expressionValue;
		}
		

		this.updateSource(newValue);
	}

	private _getExpressionValue(expression: string, isBackConvert: boolean, changedModel: any): any {
<<<<<<< HEAD
		try {
			const exp = require('../../../js-libs/polymer-expressions').PolymerExpressions.getExpression(expression);
			if (exp) {
				const context = (this.source && this.source.get && this.source.get()) || global;
				const model = {};
				const addedProps = [];
				const resources = bindableResources.get();
				for (const prop in resources) {
					if (resources.hasOwnProperty(prop) && !context.hasOwnProperty(prop)) {
						context[prop] = resources[prop];
						addedProps.push(prop);
=======
		if (!__UI_USE_EXTERNAL_RENDERER__) {
			try {
				const exp = PolymerExpressions.getExpression(expression);
				if (exp) {
					const context = (this.source && this.source.get && this.source.get()) || global;
					const model = {};
					const addedProps = [];
					const resources = bindableResources.get();
					for (const prop in resources) {
						if (resources.hasOwnProperty(prop) && !context.hasOwnProperty(prop)) {
							context[prop] = resources[prop];
							addedProps.push(prop);
						}
>>>>>>> 4bd65184
					}
	
					this.prepareContextForExpression(context, expression, addedProps);
					model[contextKey] = context;
					const result = exp.getValue(model, isBackConvert, changedModel ? changedModel : model);
					// clear added props
					const addedPropsLength = addedProps.length;
					for (let i = 0; i < addedPropsLength; i++) {
						delete context[addedProps[i]];
					}
					addedProps.length = 0;
	
					return result;
				}
	
				return new Error(expression + ' is not a valid expression.');
			} catch (e) {
				const errorMessage = 'Run-time error occured in file: ' + e.sourceURL + ' at line: ' + e.line + ' and column: ' + e.column;
	
				return new Error(errorMessage);
			}
		}
	}

	public onSourcePropertyChanged(data: PropertyChangeData) {
		const sourceProps = this.sourceProperties;
		const sourcePropsLength = sourceProps.length;
		let changedPropertyIndex = sourceProps.indexOf(data.propertyName);
		let parentProps = '';
		if (changedPropertyIndex > -1) {
			parentProps = '$' + sourceProps.slice(0, changedPropertyIndex + 1).join('$');
			while (this.propertyChangeListeners.get(parentProps) !== data.object) {
				changedPropertyIndex += sourceProps.slice(changedPropertyIndex + 1).indexOf(data.propertyName) + 1;
				parentProps = '$' + sourceProps.slice(0, changedPropertyIndex + 1).join('$');
			}
		}

		if (__UI_USE_EXTERNAL_RENDERER__ || !this.options.expression) {
			if (changedPropertyIndex > -1) {
				const props = sourceProps.slice(changedPropertyIndex + 1);
				const propsLength = props.length;
				if (propsLength > 0) {
					let value = data.value;
					for (let i = 0; i < propsLength; i++) {
						value = value[props[i]];
					}

					this.updateTarget(value);
				} else if (data.propertyName === this.sourceOptions.property) {
					this.updateTarget(data.value);
				}
			}
		} else {
			const expressionValue = this._getExpressionValue(this.options.expression, false, undefined);
			if (expressionValue instanceof Error) {
				Trace.write(expressionValue.message, Trace.categories.Binding, Trace.messageType.error);
			} else {
				this.updateTarget(expressionValue);
			}
		}

		// we need to do this only if nested objects are used as source and some middle object has changed.
		if (changedPropertyIndex > -1 && changedPropertyIndex < sourcePropsLength - 1) {
			const probablyChangedObject = this.propertyChangeListeners.get(parentProps);
			if (probablyChangedObject && probablyChangedObject !== data.object[sourceProps[changedPropertyIndex]]) {
				// remove all weakevent listeners after change, because changed object replaces object that is hooked for
				// propertyChange event
				for (let i = sourcePropsLength - 1; i > changedPropertyIndex; i--) {
					const prop = '$' + sourceProps.slice(0, i + 1).join('$');
					if (this.propertyChangeListeners.has(prop)) {
						removeWeakEventListener(this.propertyChangeListeners.get(prop), Observable.propertyChangeEvent, this.onSourcePropertyChanged, this);
						this.propertyChangeListeners.delete(prop);
					}
				}

				const newProps = sourceProps.slice(changedPropertyIndex + 1);
				// add new weak event listeners
				const newObject = data.object[sourceProps[changedPropertyIndex]];
				if (!types.isNullOrUndefined(newObject) && typeof newObject === 'object') {
					this.addPropertyChangeListeners(new WeakRef(newObject), newProps, parentProps);
				}
			}
		}
	}

	private prepareContextForExpression(model: Object, expression: string, newProps: Array<string>) {
		let parentViewAndIndex: { view: ViewBase; index: number };
		let parentView;
		const addedProps = newProps || [];
		let expressionCP = expression;
		if (expressionCP.indexOf(bc.bindingValueKey) > -1) {
			model[bc.bindingValueKey] = model;
			addedProps.push(bc.bindingValueKey);
		}

		let success = true;

		const parentsArray = expressionCP.match(parentsRegex);
		if (parentsArray) {
			for (let i = 0; i < parentsArray.length; i++) {
				// This prevents later checks to mistake $parents[] for $parent
				expressionCP = expressionCP.replace(parentsArray[i], '');
				parentViewAndIndex = this.getParentView(this.target.get(), parentsArray[i]);
				if (parentViewAndIndex.view) {
					model[bc.parentsValueKey] = model[bc.parentsValueKey] || {};
					model[bc.parentsValueKey][parentViewAndIndex.index] = parentViewAndIndex.view.bindingContext;
					addedProps.push(bc.parentsValueKey);
				} else {
					success = false;
				}
			}
		}

		if (expressionCP.indexOf(bc.parentValueKey) > -1) {
			parentView = this.getParentView(this.target.get(), bc.parentValueKey).view;
			if (parentView) {
				model[bc.parentValueKey] = parentView.bindingContext;
				addedProps.push(bc.parentValueKey);
			} else {
				success = false;
			}
		}

		// For expressions, there are also cases when binding must be updated after component is loaded (e.g. ListView)
		if (!success) {
			const targetInstance = this.target.get();
			targetInstance.off('loaded', this.loadedHandlerVisualTreeBinding, this);
			targetInstance.on('loaded', this.loadedHandlerVisualTreeBinding, this);
		}
	}

	private getSourcePropertyValue() {
		if (__UI_USE_EXTERNAL_RENDERER__) {
		} else if (this.options.expression) {
			const changedModel = {};
			changedModel[bc.bindingValueKey] = this.source ? this.source.get() : undefined;
			const expressionValue = this._getExpressionValue(this.options.expression, false, changedModel);
			if (expressionValue instanceof Error) {
				Trace.write((<Error>expressionValue).message, Trace.categories.Binding, Trace.messageType.error);
			} else {
				return expressionValue;
			}
		}

		if (this.sourceOptions) {
			const sourceOptionsInstance = this.sourceOptions.instance.get();
			if (this.sourceOptions.property === bc.bindingValueKey) {
				return sourceOptionsInstance;
			} else if (sourceOptionsInstance instanceof Observable && this.sourceOptions.property && this.sourceOptions.property !== '') {
				return sourceOptionsInstance.get(this.sourceOptions.property);
			} else if (sourceOptionsInstance && this.sourceOptions.property && this.sourceOptions.property !== '' && this.sourceOptions.property in sourceOptionsInstance) {
				return sourceOptionsInstance[this.sourceOptions.property];
			} else {
				Trace.write("Property: '" + this.sourceOptions.property + "' is invalid or does not exist. SourceProperty: '" + this.options.sourceProperty + "'", Trace.categories.Binding, Trace.messageType.error);
			}
		}

		return null;
	}

	public clearBinding() {
		this.clearSource();
		this.updateTarget(unsetValue);
	}

	private updateTarget(value: any) {
		if (this.updating) {
			return;
		}

		this.updateOptions(this.targetOptions, types.isNullOrUndefined(value) ? unsetValue : value);
	}

	private updateSource(value: any) {
		if (this.updating || !this.source || !this.source.get()) {
			return;
		}

		this.updateOptions(this.sourceOptions, value);
	}

	private getParentView(target: any, property: string): { view: ViewBase; index: number } {
		if (!target) {
			return { view: null, index: null };
		}

		let result: ViewBase;
		if (property === bc.parentValueKey) {
			result = target.parent;
		}

		let index = null;
		if (property.indexOf(bc.parentsValueKey) === 0) {
			result = target.parent;
			const indexParams = paramsRegex.exec(property);
			if (indexParams && indexParams.length > 1) {
				index = indexParams[2];
			}

			if (!isNaN(index)) {
				let indexAsInt = parseInt(index);
				while (indexAsInt > 0) {
					result = result.parent;
					indexAsInt--;
				}
			} else if (types.isString(index)) {
				while (result && result.typeName !== index) {
					result = result.parent;
				}
			}
		}

		return { view: result, index: index };
	}

	private resolveOptions(obj: Object, properties: Array<string>): { instance: WeakRef<Object>; property: any } {
		const objectsAndProperties = this.resolveObjectsAndProperties(obj, properties);
		if (objectsAndProperties.length > 0) {
			const resolvedObj = objectsAndProperties[objectsAndProperties.length - 1].instance;
			const prop = objectsAndProperties[objectsAndProperties.length - 1].property;

			return {
				instance: new WeakRef(this.sourceAsObject(resolvedObj)),
				property: prop,
			};
		}

		return null;
	}

	private updateOptions(options: { instance: WeakRef<any>; property: string }, value: any) {
		let optionsInstance;
		if (options && options.instance) {
			optionsInstance = options.instance.get();
		}

		if (!optionsInstance) {
			return;
		}

		this.updating = true;

		try {
			if (isEventOrGesture(options.property, <any>optionsInstance) && types.isFunction(value)) {
				// calling off method with null as handler will remove all handlers for options.property event
				optionsInstance.off(options.property, null, optionsInstance.bindingContext);
				optionsInstance.on(options.property, value, optionsInstance.bindingContext);
			} else if (optionsInstance instanceof Observable) {
				optionsInstance.set(options.property, value);
			} else {
				optionsInstance[options.property] = value;
			}
		} catch (ex) {
			Trace.write('Binding error while setting property ' + options.property + ' of ' + optionsInstance + ': ' + ex, Trace.categories.Binding, Trace.messageType.error);
		}

		this.updating = false;
	}
}<|MERGE_RESOLUTION|>--- conflicted
+++ resolved
@@ -373,22 +373,9 @@
 	}
 
 	private _getExpressionValue(expression: string, isBackConvert: boolean, changedModel: any): any {
-<<<<<<< HEAD
-		try {
-			const exp = require('../../../js-libs/polymer-expressions').PolymerExpressions.getExpression(expression);
-			if (exp) {
-				const context = (this.source && this.source.get && this.source.get()) || global;
-				const model = {};
-				const addedProps = [];
-				const resources = bindableResources.get();
-				for (const prop in resources) {
-					if (resources.hasOwnProperty(prop) && !context.hasOwnProperty(prop)) {
-						context[prop] = resources[prop];
-						addedProps.push(prop);
-=======
 		if (!__UI_USE_EXTERNAL_RENDERER__) {
 			try {
-				const exp = PolymerExpressions.getExpression(expression);
+			const exp = require('../../../js-libs/polymer-expressions').PolymerExpressions.getExpression(expression);
 				if (exp) {
 					const context = (this.source && this.source.get && this.source.get()) || global;
 					const model = {};
@@ -399,7 +386,6 @@
 							context[prop] = resources[prop];
 							addedProps.push(prop);
 						}
->>>>>>> 4bd65184
 					}
 	
 					this.prepareContextForExpression(context, expression, addedProps);
