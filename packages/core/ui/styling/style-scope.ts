import { Keyframes } from '../animation/keyframe-animation';
import { ViewBase } from '../core/view-base';
import { View } from '../core/view';
import { unsetValue, _evaluateCssVariableExpression, _evaluateCssCalcExpression, isCssVariable, isCssVariableExpression, isCssCalcExpression } from '../core/properties';
import { SyntaxTree, Keyframes as KeyframesDefinition, Node as CssNode } from '../../css';

import { RuleSet, SelectorsMap, SelectorCore, SelectorsMatch, ChangeMap, fromAstNodes, Node } from './css-selector';
import { Trace } from '../../trace';
import { File, knownFolders, path } from '../../file-system';
import * as application from '../../application';
import { profile } from '../../profiling';

import * as kam from '../animation/keyframe-animation';
let keyframeAnimationModule: typeof kam;
function ensureKeyframeAnimationModule() {
	if (!keyframeAnimationModule) {
		keyframeAnimationModule = require('../animation/keyframe-animation');
	}
}

import * as capm from './css-animation-parser';
import { sanitizeModuleName } from '../builder/module-name-sanitizer';
import { resolveModuleName } from '../../module-name-resolver';

let cssAnimationParserModule: typeof capm;
function ensureCssAnimationParserModule() {
	if (!cssAnimationParserModule) {
		cssAnimationParserModule = require('./css-animation-parser');
	}
}

let parser: 'rework' | 'nativescript' | 'css-tree' = 'css-tree';
try {
	// eslint-disable-next-line @typescript-eslint/no-var-requires
	const appConfig = require('~/package.json');
	if (appConfig) {
		if (appConfig.cssParser === 'rework') {
			parser = 'rework';
		} else if (appConfig.cssParser === 'nativescript') {
			parser = 'nativescript';
		}
	}
} catch (e) {
	//
}

/**
 * Evaluate css-variable and css-calc expressions
 */
function evaluateCssExpressions(view: ViewBase, property: string, value: string) {
	const newValue = _evaluateCssVariableExpression(view, property, value);
	if (newValue === 'unset') {
		return unsetValue;
	}

	value = newValue;

	try {
		value = _evaluateCssCalcExpression(value);
	} catch (e) {
		Trace.write(`Failed to evaluate css-calc for property [${property}] for expression [${value}] to ${view}. ${e.stack}`, Trace.categories.Error, Trace.messageType.error);

		return unsetValue;
	}

	return value;
}

export function mergeCssSelectors(): void {
	applicationCssSelectors = applicationSelectors.slice();
	applicationCssSelectors.push(...applicationAdditionalSelectors);
	applicationCssSelectorVersion++;
}

let applicationCssSelectors: RuleSet[] = [];
let applicationCssSelectorVersion = 0;
let applicationSelectors: RuleSet[] = [];
const applicationAdditionalSelectors: RuleSet[] = [];
const applicationKeyframes: any = {};
const animationsSymbol = Symbol('animations');
const pattern = /('|")(.*?)\1/;

class CSSSource {
	private _selectors: RuleSet[] = [];

	private constructor(private _ast: SyntaxTree, private _url: string, private _file: string, private _keyframes: KeyframesMap, private _source: string) {
		this.parse();
	}

	public static fromDetect(cssOrAst: any, keyframes: KeyframesMap, fileName?: string): CSSSource {
		if (typeof cssOrAst === 'string') {
			// raw-loader
			return CSSSource.fromSource(cssOrAst, keyframes, fileName);
		} else if (typeof cssOrAst === 'object' && cssOrAst.type === 'stylesheet' && cssOrAst.stylesheet && cssOrAst.stylesheet.rules) {
			// css-loader
			return CSSSource.fromAST(cssOrAst, keyframes, fileName);
		} else {
			// css2json-loader
			return CSSSource.fromSource(cssOrAst.toString(), keyframes, fileName);
		}
	}

	public static fromURI(uri: string, keyframes: KeyframesMap): CSSSource {
		// webpack modules require all file paths to be relative to /app folder
		const appRelativeUri = CSSSource.pathRelativeToApp(uri);
		const sanitizedModuleName = sanitizeModuleName(appRelativeUri);
		const resolvedModuleName = resolveModuleName(sanitizedModuleName, 'css');

		try {
			const cssOrAst = global.loadModule(resolvedModuleName, true);
			if (cssOrAst) {
				return CSSSource.fromDetect(cssOrAst, keyframes, resolvedModuleName);
			}
		} catch (e) {
			Trace.write(`Could not load CSS from ${uri}: ${e}`, Trace.categories.Error, Trace.messageType.error);
		}

		return CSSSource.fromFile(appRelativeUri, keyframes);
	}

	private static pathRelativeToApp(uri: string): string {
		if (!uri.startsWith('/')) {
			return uri;
		}

		const appPath = knownFolders.currentApp().path;
		if (!uri.startsWith(appPath)) {
			Trace.write(`${uri} does not start with ${appPath}`, Trace.categories.Error, Trace.messageType.error);

			return uri;
		}

		const relativeUri = `.${uri.substr(appPath.length)}`;

		return relativeUri;
	}

	public static fromFile(url: string, keyframes: KeyframesMap): CSSSource {
		// .scss, .sass, etc. css files in vanilla app are usually compiled to .css so we will try to load a compiled file first.
		const cssFileUrl = url.replace(/\..\w+$/, '.css');
		if (cssFileUrl !== url) {
			const cssFile = CSSSource.resolveCSSPathFromURL(cssFileUrl);
			if (cssFile) {
				return new CSSSource(undefined, url, cssFile, keyframes, undefined);
			}
		}

		const file = CSSSource.resolveCSSPathFromURL(url);

		return new CSSSource(undefined, url, file, keyframes, undefined);
	}

	public static fromFileImport(url: string, keyframes: KeyframesMap, importSource: string): CSSSource {
		const file = CSSSource.resolveCSSPathFromURL(url, importSource);

		return new CSSSource(undefined, url, file, keyframes, undefined);
	}

	@profile
	public static resolveCSSPathFromURL(url: string, importSource?: string): string {
		const app = knownFolders.currentApp().path;
		const file = resolveFileNameFromUrl(url, app, File.exists, importSource);

		return file;
	}

	public static fromSource(source: string, keyframes: KeyframesMap, url?: string): CSSSource {
		return new CSSSource(undefined, url, undefined, keyframes, source);
	}

	public static fromAST(ast: SyntaxTree, keyframes: KeyframesMap, url?: string): CSSSource {
		return new CSSSource(ast, url, undefined, keyframes, undefined);
	}

	get selectors(): RuleSet[] {
		return this._selectors;
	}
	get source(): string {
		return this._source;
	}

	@profile
	private load(): void {
		const file = File.fromPath(this._file);
		this._source = file.readTextSync();
	}

	@profile
	private parse(): void {
		try {
			if (!this._ast) {
				if (!this._source && this._file) {
					this.load();
				}
				// [object Object] check guards against empty app.css file
				if (this._source && this.source !== '[object Object]') {
					this.parseCSSAst();
				}
			}
			if (this._ast) {
				this.createSelectors();
			} else {
				this._selectors = [];
			}
		} catch (e) {
			Trace.write('Css styling failed: ' + e, Trace.categories.Error, Trace.messageType.error);
			this._selectors = [];
		}
	}

	@profile
	private parseCSSAst() {
		if (this._source) {
			switch (parser) {
				case 'css-tree':
					const cssTreeParse = require('../../css/css-tree-parser').cssTreeParse;
					this._ast = cssTreeParse(this._source, this._file);
					return;
				case 'nativescript':{
					const CSS3Parser = require('../../css/parser').CSS3Parser;
					const CSSNativeScript = require('../../css/parser').CSSNativeScript;
					const cssparser = new CSS3Parser(this._source);
					const stylesheet = cssparser.parseAStylesheet();
					const cssNS = new CSSNativeScript();
					this._ast = cssNS.parseStylesheet(stylesheet);

					return;
				}
				case 'rework':
					const parseCss = require('../../css').parse;
					this._ast = parseCss(this._source, { source: this._file });

					return;
			}
		}
	}

	@profile
	private createSelectors() {
		if (this._ast) {
			this._selectors = [...this.createSelectorsFromImports(), ...this.createSelectorsFromSyntaxTree()];
		}
	}

	private createSelectorsFromImports(): RuleSet[] {
		const imports = this._ast['stylesheet']['rules'].filter((r) => r.type === 'import');

		const urlFromImportObject = (importObject) => {
			const importItem = importObject['import'] as string;
			const urlMatch = importItem && importItem.match(pattern);

			return urlMatch && urlMatch[2];
		};

		const sourceFromImportObject = (importObject) => importObject['position'] && importObject['position']['source'];

		const toUrlSourcePair = (importObject) => ({
			url: urlFromImportObject(importObject),
			source: sourceFromImportObject(importObject),
		});

		const getCssFile = ({ url, source }) => (source ? CSSSource.fromFileImport(url, this._keyframes, source) : CSSSource.fromURI(url, this._keyframes));

		const cssFiles = imports
			.map(toUrlSourcePair)
			.filter(({ url }) => !!url)
			.map(getCssFile);

		const selectors = cssFiles.map((file) => (file && file.selectors) || []);

		return selectors.reduce((acc, val) => acc.concat(val), []);
	}

	private createSelectorsFromSyntaxTree(): RuleSet[] {
		const nodes = this._ast.stylesheet.rules;
		(<KeyframesDefinition[]>nodes.filter(isKeyframe)).forEach((node) => (this._keyframes[node.name] = node));

		const rulesets = fromAstNodes(nodes);
		if (rulesets && rulesets.length) {
			ensureCssAnimationParserModule();

			rulesets.forEach((rule) => {
				rule[animationsSymbol] = cssAnimationParserModule.CssAnimationParser.keyframeAnimationsFromCSSDeclarations(rule.declarations);
			});
		}

		return rulesets;
	}

	toString(): string {
		return this._file || this._url || '(in-memory)';
	}
}

export function removeTaggedAdditionalCSS(tag: string | number): boolean {
	let changed = false;
	for (let i = 0; i < applicationAdditionalSelectors.length; i++) {
		if (applicationAdditionalSelectors[i].tag === tag) {
			applicationAdditionalSelectors.splice(i, 1);
			i--;
			changed = true;
		}
	}
	if (changed) {
		mergeCssSelectors();
	}

	return changed;
}

export function addTaggedAdditionalCSS(cssText: string, tag?: string | number): boolean {
	const parsed: RuleSet[] = CSSSource.fromDetect(cssText, applicationKeyframes, undefined).selectors;
	let changed = false;
	if (parsed && parsed.length) {
		changed = true;
		if (tag != null) {
			for (let i = 0; i < parsed.length; i++) {
				parsed[i].tag = tag;
			}
		}
		applicationAdditionalSelectors.push(...parsed);
		mergeCssSelectors();
	}

	return changed;
}

const onCssChanged = profile('"style-scope".onCssChanged', (args: application.CssChangedEventData) => {
	if (args.cssText) {
		const parsed = CSSSource.fromSource(args.cssText, applicationKeyframes, args.cssFile).selectors;
		if (parsed) {
			applicationAdditionalSelectors.push(...parsed);
			mergeCssSelectors();
		}
	} else if (args.cssFile) {
		loadCss(args.cssFile, null, null);
	}
});

function onLiveSync(args: application.CssChangedEventData): void {
	loadCss(application.getCssFileName(), null, null);
}

const loadCss = profile(`"style-scope".loadCss`, (cssModule: string) => {
	if (!cssModule) {
		return undefined;
	}

	// safely remove "./" as global CSS should be resolved relative to app folder
	if (cssModule.startsWith('./')) {
		cssModule = cssModule.substr(2);
	}

	const result = CSSSource.fromURI(cssModule, applicationKeyframes).selectors;
	if (result.length > 0) {
		applicationSelectors = result;
		mergeCssSelectors();
	}
});

global.NativeScriptGlobals.events.on('cssChanged', <any>onCssChanged);
global.NativeScriptGlobals.events.on('livesync', onLiveSync);

// Call to this method is injected in the application in:
//  - no-snapshot - code injected in app.ts by [bundle-config-loader](https://github.com/NativeScript/nativescript-dev-webpack/blob/9b1e34d8ef838006c9b575285c42d2304f5f02b5/bundle-config-loader.ts#L85-L92)
//  - with-snapshot - code injected in snapshot bundle by [NativeScriptSnapshotPlugin](https://github.com/NativeScript/nativescript-dev-webpack/blob/48b26f412fd70c19dc0b9c7763e08e9505a0ae11/plugins/NativeScriptSnapshotPlugin/index.js#L48-L56)
// Having the app.css loaded in snapshot provides significant boost in startup (when using the ns-theme ~150 ms). However, because app.css is resolved at build-time,
// when the snapshot is created - there is no way to use file qualifiers or change the name of on app.css
export const loadAppCSS = profile('"style-scope".loadAppCSS', (args: application.LoadAppCSSEventData) => {
	loadCss(args.cssFile, null, null);
	global.NativeScriptGlobals.events.off('loadAppCss', loadAppCSS);
});

if (application.hasLaunched()) {
	loadAppCSS(
		{
			eventName: 'loadAppCss',
			object: <any>application,
			cssFile: application.getCssFileName(),
		},
		null,
		null
	);
} else {
	global.NativeScriptGlobals.events.on('loadAppCss', loadAppCSS);
}

export class CssState {
	static emptyChangeMap: Readonly<ChangeMap<ViewBase>> = Object.freeze(new Map());
	static emptyPropertyBag: Record<string, unknown> = {};
	static emptyAnimationArray: ReadonlyArray<kam.KeyframeAnimation> = Object.freeze([]);
	static emptyMatch: Readonly<SelectorsMatch<ViewBase>> = {
		selectors: [],
		changeMap: new Map(),
		addAttribute: () => {},
		addPseudoClass: () => {},
		properties: null,
	};

	_onDynamicStateChangeHandler: () => void;
	_appliedChangeMap: Readonly<ChangeMap<ViewBase>>;
<<<<<<< HEAD
	_appliedPropertyValues: Record<string, unknown>;
=======
	private _appliedPropertyValues: Record<string, unknown> = CssState.emptyPropertyBag;
>>>>>>> 407d57ff
	_appliedAnimations: ReadonlyArray<kam.KeyframeAnimation>;
	_appliedSelectorsVersion: number;

	_match: SelectorsMatch<ViewBase>;
	_matchInvalid: boolean;
	_playsKeyframeAnimations: boolean;

	constructor(private viewRef: WeakRef<ViewBase>) {
		this._onDynamicStateChangeHandler = () => this.updateDynamicState();
	}

	/**
	 * Called when a change had occurred that may invalidate the statically matching selectors (class, id, ancestor selectors).
	 * As a result, at some point in time, the selectors matched have to be requerried from the style scope and applied to the view.
	 */
	public onChange(): void {
		const view = this.viewRef.get();
		if (view && view.isLoaded) {
			this.unsubscribeFromDynamicUpdates();
			this.updateMatch();
			this.subscribeForDynamicUpdates();
			this.updateDynamicState();
		} else {
			this._matchInvalid = true;
		}
	}

	public isSelectorsLatestVersionApplied(): boolean {
		const view = this.viewRef.get();
		if (!view) {
			Trace.write(`isSelectorsLatestVersionApplied returns default value "false" because "this.viewRef" cleared.`, Trace.categories.Style, Trace.messageType.warn);

			return false;
		}

		return this.viewRef.get()._styleScope.getSelectorsVersion() === this._appliedSelectorsVersion;
	}

	public onLoaded(): void {
		if (this._matchInvalid) {
			this.updateMatch();
		}
		this.subscribeForDynamicUpdates();
		this.updateDynamicState();
	}

	public onUnloaded(): void {
		this.unsubscribeFromDynamicUpdates();
	}

	@profile
	private updateMatch() {
		const view = this.viewRef.get();
		if (view && view._styleScope) {
			this._match = view._styleScope.matchSelectors(view);
			this._appliedSelectorsVersion = view._styleScope.getSelectorsVersion();
		} else {
			this._match = CssState.emptyMatch;
		}

		this._matchInvalid = false;
	}

	@profile
	private updateDynamicState(): void {
		const view = this.viewRef.get();
		if (!view) {
			Trace.write(`updateDynamicState not executed to view because ".viewRef" is cleared`, Trace.categories.Style, Trace.messageType.warn);

			return;
		}

		const matchingSelectors = this._match.selectors.filter((sel) => (sel.dynamic ? sel.match(view) : true));
		view._batchUpdate(() => {
			this.stopKeyframeAnimations();
			this.setPropertyValues(matchingSelectors);
			this.playKeyframeAnimations(matchingSelectors);
		});
	}

	private playKeyframeAnimations(matchingSelectors: SelectorCore[]): void {
		const animations: kam.KeyframeAnimation[] = [];

		matchingSelectors.forEach((selector) => {
			const ruleAnimations: kam.KeyframeAnimationInfo[] = selector.ruleset[animationsSymbol];
			if (ruleAnimations) {
				ensureKeyframeAnimationModule();
				for (const animationInfo of ruleAnimations) {
					const animation = keyframeAnimationModule.KeyframeAnimation.keyframeAnimationFromInfo(animationInfo);
					if (animation) {
						animations.push(animation);
					}
				}
			}
		});

		if ((this._playsKeyframeAnimations = animations.length > 0)) {
			const view = this.viewRef.get();
			if (!view) {
				Trace.write(`KeyframeAnimations cannot play because ".viewRef" is cleared`, Trace.categories.Animation, Trace.messageType.warn);

				return;
			}

			animations.map((animation) => animation.play(<View>view));
			Object.freeze(animations);
			this._appliedAnimations = animations;
		}
	}

	private stopKeyframeAnimations(): void {
		if (!this._playsKeyframeAnimations) {
			return;
		}

		this._appliedAnimations.filter((animation) => animation.isPlaying).forEach((animation) => animation.cancel());
		this._appliedAnimations = CssState.emptyAnimationArray;

		const view = this.viewRef.get();
		if (view) {
			view.style['keyframe:rotate'] = unsetValue;
			view.style['keyframe:rotateX'] = unsetValue;
			view.style['keyframe:rotateY'] = unsetValue;
			view.style['keyframe:scaleX'] = unsetValue;
			view.style['keyframe:scaleY'] = unsetValue;
			view.style['keyframe:translateX'] = unsetValue;
			view.style['keyframe:translateY'] = unsetValue;
			view.style['keyframe:backgroundColor'] = unsetValue;
			view.style['keyframe:opacity'] = unsetValue;
		} else {
			Trace.write(`KeyframeAnimations cannot be stopped because ".viewRef" is cleared`, Trace.categories.Animation, Trace.messageType.warn);
		}

		this._playsKeyframeAnimations = false;
	}

	/**
	 * Calculate the difference between the previously applied property values,
	 * and the new set of property values that have to be applied for the provided selectors.
	 * Apply the values and ensure each property setter is called at most once to avoid excessive change notifications.
	 * @param matchingSelectors
	 */
	private setPropertyValues(matchingSelectors: SelectorCore[]): void {
		const view = this.viewRef.get();
		if (!view) {
			Trace.write(`${matchingSelectors} not set to view's property because ".viewRef" is cleared`, Trace.categories.Style, Trace.messageType.warn);

			return;
		}

		const newPropertyValues = new view.style.PropertyBag();
		matchingSelectors.forEach((selector) => selector.ruleset.declarations.forEach((declaration) => (newPropertyValues[declaration.property] = declaration.value)));

		const oldProperties = this._appliedPropertyValues;
		// Update values for the scope's css-variables
		view.style.resetScopedCssVariables();


		const valuesToApply = {};
		for (const property in newPropertyValues) {
			let value = newPropertyValues[property];
			if (property in oldProperties && oldProperties[property] === value) {
				// Skip unchanged values
				delete oldProperties[property];
				continue;
			}
			delete oldProperties[property];
			if (isCssVariable(property)) {
				view.style.setScopedCssVariable(property, value);
				delete newPropertyValues[property];
				continue;
			}
			if (isCssVariableExpression(value) || isCssCalcExpression(value)) {
				value = evaluateCssExpressions(view, property, newPropertyValues[property]);
<<<<<<< HEAD
			}
			if (value === unsetValue) {
				delete newPropertyValues[property];
				continue;
			}
=======
			}
			if (value === unsetValue) {
				delete newPropertyValues[property];
				continue;
			}
>>>>>>> 407d57ff
			valuesToApply[property] = value;
		}

		// Unset removed values
		for (const property in oldProperties) {
			if (property in view.style) {
				view.style[`css:${property}`] = unsetValue;
			}
			else {
				// TRICKY: How do we unset local value?
			}
		}
		// Set new values to the style
		for (const property in valuesToApply) {
			const value = valuesToApply[property];
			try {
				if (property in view.style) {
					view.style[`css:${property}`] = value;
				} else {
					const camelCasedProperty = property.replace(/-([a-z])/g, function (g) {
						return g[1].toUpperCase();
					});
					view[camelCasedProperty] = value;
				}
			} catch (e) {
				Trace.write(`Failed to apply property [${property}] with value [${value}] to ${view}. ${e.stack}`, Trace.categories.Error, Trace.messageType.error);
			}
		}

		this._appliedPropertyValues = newPropertyValues;
	}

	private subscribeForDynamicUpdates(): void {
		const changeMap = this._match.changeMap;
		changeMap.forEach((changes, view) => {
			if (changes.attributes) {
				changes.attributes.forEach((attribute) => {
					view.addEventListener(attribute + 'Change', this._onDynamicStateChangeHandler);
				});
			}
			if (changes.pseudoClasses) {
				changes.pseudoClasses.forEach((pseudoClass) => {
					const eventName = ':' + pseudoClass;
					view.addEventListener(':' + pseudoClass, this._onDynamicStateChangeHandler);
					if (view[eventName]) {
						view[eventName](+1);
					}
				});
			}
		});
		this._appliedChangeMap = changeMap;
	}

	private unsubscribeFromDynamicUpdates(): void {
		this._appliedChangeMap.forEach((changes, view) => {
			if (changes.attributes) {
				changes.attributes.forEach((attribute) => {
					view.removeEventListener(attribute + 'Change', this._onDynamicStateChangeHandler);
				});
			}
			if (changes.pseudoClasses) {
				changes.pseudoClasses.forEach((pseudoClass) => {
					const eventName = ':' + pseudoClass;
					view.removeEventListener(eventName, this._onDynamicStateChangeHandler);
					if (view[eventName]) {
						view[eventName](-1);
					}
				});
			}
		});
		this._appliedChangeMap = CssState.emptyChangeMap;
	}

	toString(): string {
		const view = this.viewRef.get();
		if (!view) {
			Trace.write(`toString() of CssState cannot execute correctly because ".viewRef" is cleared`, Trace.categories.Animation, Trace.messageType.warn);

			return '';
		}

		return `${view}._cssState`;
	}
}
CssState.prototype._appliedChangeMap = CssState.emptyChangeMap;
CssState.prototype._appliedAnimations = CssState.emptyAnimationArray;
CssState.prototype._matchInvalid = true;

export class StyleScope {
	private _selectors: SelectorsMap<any>;
	private _css = '';
	private _mergedCssSelectors: RuleSet[];
	private _localCssSelectors: RuleSet[] = [];
	private _localCssSelectorVersion = 0;
	private _localCssSelectorsAppliedVersion = 0;
	private _applicationCssSelectorsAppliedVersion = 0;
	private _keyframes = new Map<string, Keyframes>();

	get css(): string {
		return this._css;
	}

	set css(value: string) {
		this.setCss(value);
	}

	public addCss(cssString: string, cssFileName?: string): void {
		this.appendCss(cssString, cssFileName);
	}

	public addCssFile(cssFileName: string): void {
		this.appendCss(null, cssFileName);
	}

	public changeCssFile(cssFileName: string): void {
		if (!cssFileName) {
			return;
		}

		const cssSelectors = CSSSource.fromURI(cssFileName, this._keyframes);
		this._css = cssSelectors.source;
		this._localCssSelectors = cssSelectors.selectors;
		this._localCssSelectorVersion++;
		this.ensureSelectors();
	}

	@profile
	private setCss(cssString: string, cssFileName?): void {
		this._css = cssString;

		const cssFile = CSSSource.fromSource(cssString, this._keyframes, cssFileName);
		this._localCssSelectors = cssFile.selectors;
		this._localCssSelectorVersion++;
		this.ensureSelectors();
	}

	@profile
	private appendCss(cssString: string, cssFileName?): void {
		if (!cssString && !cssFileName) {
			return;
		}

		const parsedCssSelectors = cssString ? CSSSource.fromSource(cssString, this._keyframes, cssFileName) : CSSSource.fromURI(cssFileName, this._keyframes);
		this._css = this._css + parsedCssSelectors.source;
		this._localCssSelectors.push(...parsedCssSelectors.selectors);
		this._localCssSelectorVersion++;
		this.ensureSelectors();
	}

	public getKeyframeAnimationWithName(animationName: string): kam.KeyframeAnimationInfo {
		const cssKeyframes = this._keyframes[animationName];
		if (!cssKeyframes) {
			return;
		}

		ensureKeyframeAnimationModule();
		const animation = new keyframeAnimationModule.KeyframeAnimationInfo();
		ensureCssAnimationParserModule();
		animation.keyframes = cssAnimationParserModule.CssAnimationParser.keyframesArrayFromCSS(cssKeyframes.keyframes);

		return animation;
	}

	public ensureSelectors(): number {
		if (!this.isApplicationCssSelectorsLatestVersionApplied() || !this.isLocalCssSelectorsLatestVersionApplied() || !this._mergedCssSelectors) {
			this._createSelectors();
		}

		return this.getSelectorsVersion();
	}

	public _increaseApplicationCssSelectorVersion(): void {
		applicationCssSelectorVersion++;
	}

	public isApplicationCssSelectorsLatestVersionApplied(): boolean {
		return this._applicationCssSelectorsAppliedVersion === applicationCssSelectorVersion;
	}

	public isLocalCssSelectorsLatestVersionApplied(): boolean {
		return this._localCssSelectorsAppliedVersion === this._localCssSelectorVersion;
	}

	@profile
	private _createSelectors() {
		const toMerge: RuleSet[][] = [];
		toMerge.push(applicationCssSelectors);
		this._applicationCssSelectorsAppliedVersion = applicationCssSelectorVersion;
		toMerge.push(this._localCssSelectors);
		this._localCssSelectorsAppliedVersion = this._localCssSelectorVersion;
		for (const keyframe in applicationKeyframes) {
			this._keyframes[keyframe] = applicationKeyframes[keyframe];
		}

		if (toMerge.length > 0) {
			this._mergedCssSelectors = toMerge.reduce((merged, next) => merged.concat(next || []), []);
			this._applyKeyframesOnSelectors();
			this._selectors = new SelectorsMap(this._mergedCssSelectors);
		}
	}

	// HACK: This @profile decorator creates a circular dependency
	// HACK: because the function parameter type is evaluated with 'typeof'
	@profile
	public matchSelectors(view): SelectorsMatch<ViewBase> {
		// should be (view: ViewBase): SelectorsMatch<ViewBase>
		this.ensureSelectors();

		return this._selectors.query(view);
	}

	public query(node: Node): SelectorCore[] {
		this.ensureSelectors();

		return this._selectors.query(node).selectors;
	}

	getSelectorsVersion() {
		// The counters can only go up. So we can return just appVersion + localVersion
		// The 100000 * appVersion is just for easier debugging
		return 100000 * this._applicationCssSelectorsAppliedVersion + this._localCssSelectorsAppliedVersion;
	}

	private _applyKeyframesOnSelectors() {
		for (let i = this._mergedCssSelectors.length - 1; i >= 0; i--) {
			const ruleset = this._mergedCssSelectors[i];
			const animations: kam.KeyframeAnimationInfo[] = ruleset[animationsSymbol];
			if (animations !== undefined && animations.length) {
				ensureCssAnimationParserModule();
				for (const animation of animations) {
					const cssKeyframe = this._keyframes[animation.name];
					if (cssKeyframe !== undefined) {
						animation.keyframes = cssAnimationParserModule.CssAnimationParser.keyframesArrayFromCSS(cssKeyframe.keyframes);
					}
				}
			}
		}
	}

	public getAnimations(ruleset: RuleSet): kam.KeyframeAnimationInfo[] {
		return ruleset[animationsSymbol];
	}
}

type KeyframesMap = Map<string, Keyframes>;

export function resolveFileNameFromUrl(url: string, appDirectory: string, fileExists: (name: string) => boolean, importSource?: string): string {
	let fileName: string = typeof url === 'string' ? url.trim() : '';
	if (fileName.indexOf('~/') === 0) {
		fileName = fileName.replace('~/', '');
	}

	const isAbsolutePath = fileName.indexOf('/') === 0;
	const absolutePath = isAbsolutePath ? fileName : path.join(appDirectory, fileName);
	if (fileExists(absolutePath)) {
		return absolutePath;
	}

	if (!isAbsolutePath) {
		if (fileName[0] === '~' && fileName[1] !== '/' && fileName[1] !== '"') {
			fileName = fileName.substr(1);
		}

		if (importSource) {
			const importFile = resolveFilePathFromImport(importSource, fileName);
			if (fileExists(importFile)) {
				return importFile;
			}
		}

		const external = path.join(appDirectory, 'tns_modules', fileName);
		if (fileExists(external)) {
			return external;
		}
	}

	return null;
}

function resolveFilePathFromImport(importSource: string, fileName: string): string {
	const importSourceParts = importSource.split(path.separator);
	const fileNameParts = fileName
		.split(path.separator)
		// exclude the dot-segment for current directory
		.filter((p) => !isCurrentDirectory(p));

	// remove current file name
	importSourceParts.pop();
	// remove element in case of dot-segment for parent directory or add file name
	fileNameParts.forEach((p) => (isParentDirectory(p) ? importSourceParts.pop() : importSourceParts.push(p)));

	return importSourceParts.join(path.separator);
}

export const applyInlineStyle = profile(function applyInlineStyle(view: ViewBase, styleStr: string) {
	const localStyle = `local { ${styleStr} }`;
	const inlineRuleSet = CSSSource.fromSource(localStyle, new Map()).selectors;

	// Reset unscoped css-variables
	view.style.resetUnscopedCssVariables();

	// Set all the css-variables first, so we can be sure they are up-to-date
	inlineRuleSet[0].declarations.forEach((d) => {
		// Use the actual property name so that a local value is set.
		const property = d.property;
		if (isCssVariable(property)) {
			view.style.setUnscopedCssVariable(property, d.value);
		}
	});

	inlineRuleSet[0].declarations.forEach((d) => {
		// Use the actual property name so that a local value is set.
		const property = d.property;
		try {
			if (isCssVariable(property)) {
				// Skip css-variables, they have been handled
				return;
			}

			const value = evaluateCssExpressions(view, property, d.value);
			if (property in view.style) {
				view.style[property] = value;
			} else {
				view[property] = value;
			}
		} catch (e) {
			Trace.write(`Failed to apply property [${d.property}] with value [${d.value}] to ${view}. ${e}`, Trace.categories.Error, Trace.messageType.error);
		}
	});

	// This is needed in case of changes to css-variable or css-calc expressions.
	view._onCssStateChange();
});

function isCurrentDirectory(uriPart: string): boolean {
	return uriPart === '.';
}

function isParentDirectory(uriPart: string): boolean {
	return uriPart === '..';
}

function isKeyframe(node: CssNode): node is KeyframesDefinition {
	return node.type === 'keyframes';
}<|MERGE_RESOLUTION|>--- conflicted
+++ resolved
@@ -399,11 +399,7 @@
 
 	_onDynamicStateChangeHandler: () => void;
 	_appliedChangeMap: Readonly<ChangeMap<ViewBase>>;
-<<<<<<< HEAD
-	_appliedPropertyValues: Record<string, unknown>;
-=======
 	private _appliedPropertyValues: Record<string, unknown> = CssState.emptyPropertyBag;
->>>>>>> 407d57ff
 	_appliedAnimations: ReadonlyArray<kam.KeyframeAnimation>;
 	_appliedSelectorsVersion: number;
 
@@ -578,19 +574,11 @@
 			}
 			if (isCssVariableExpression(value) || isCssCalcExpression(value)) {
 				value = evaluateCssExpressions(view, property, newPropertyValues[property]);
-<<<<<<< HEAD
 			}
 			if (value === unsetValue) {
 				delete newPropertyValues[property];
 				continue;
 			}
-=======
-			}
-			if (value === unsetValue) {
-				delete newPropertyValues[property];
-				continue;
-			}
->>>>>>> 407d57ff
 			valuesToApply[property] = value;
 		}
 
