--- conflicted
+++ resolved
@@ -261,20 +261,7 @@
 			this.backgroundColor = this._originalBackground;
 			this._originalBackground = null;
 		}
-<<<<<<< HEAD
-		// const entry = this._currentEntry || this._executingContext?.entry;
-		// if (entry && !entry.fragment && entry.fragmentTag) {
-		// 	let manager = this._getFragmentManager();
-		// 	const lifecycle: androidx.lifecycle.Lifecycle = this._getFragmentLifecycle();
-		// 	entry.fragment = this.createFragment(entry, entry.fragmentTag);
-		// 	waitUntilStarted(lifecycle, () => {
-		// 		const transaction = manager.beginTransaction();
-		// 		_updateTransitions(entry);
-		// 		transaction.replace(this.containerViewId, entry.fragment, entry.fragmentTag);
-		// 		transaction.commitAllowingStateLoss();
-		// 	});
-		// }
-=======
+
 		setTimeout(() => {
 			// there's a bug with nested frames where sometimes the nested fragment is not recreated at all
 			// so we manually check on loaded event if the fragment is not recreated and recreate it
@@ -290,7 +277,6 @@
 				}
 			}
 		}, 0);
->>>>>>> 3a2cba81
 
 		super.onLoaded();
 	}
