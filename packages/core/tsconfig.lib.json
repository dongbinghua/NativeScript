{
<<<<<<< HEAD
  "extends": "./tsconfig.json",
  "compilerOptions": {
    "noEmitOnError": true,
    "noEmitHelpers": true,
    "declaration": true,
    "noImplicitAny": false,
    "noImplicitUseStrict": true,
    "removeComments": false,
    "emitDecoratorMetadata": false,
    "experimentalDecorators": true,
    "diagnostics": true,
    "sourceMap": true,
    "inlineSourceMap": false,
    "baseUrl": ".",
    "outDir": "../../dist/out-tsc",
    "rootDir": "./",
    "types": ["node"],
    "plugins": [
      { "transform": "../webpack/transformers/ns-transform-native-classes.ts", "type": "raw" }
    ]
  },
  "exclude": ["**/*.spec.ts", "dist", "__tests__"],
  "include": ["**/*.ts", "./references.d.ts"]
=======
	"extends": "./tsconfig.json",
	"compilerOptions": {
		"noEmitOnError": true,
		"noEmitHelpers": true,
		"declaration": true,
		"noImplicitAny": false,
		"noImplicitUseStrict": true,
		"removeComments": false,
		"emitDecoratorMetadata": true,
		"experimentalDecorators": true,
		"diagnostics": true,
		"sourceMap": true,
		"inlineSourceMap": false,
		"baseUrl": ".",
		"outDir": "../../dist",
		"types": ["node"],
		"plugins": [
			{
				"transform": "../webpack/transformers/ns-transform-native-classes.ts",
				"type": "raw"
			}
		]
	},
	"exclude": ["**/*.spec.ts", "dist", "__tests__"],
	"include": ["**/*.ts", "./references.d.ts"]
>>>>>>> b113f191
}<|MERGE_RESOLUTION|>--- conflicted
+++ resolved
@@ -1,29 +1,4 @@
 {
-<<<<<<< HEAD
-  "extends": "./tsconfig.json",
-  "compilerOptions": {
-    "noEmitOnError": true,
-    "noEmitHelpers": true,
-    "declaration": true,
-    "noImplicitAny": false,
-    "noImplicitUseStrict": true,
-    "removeComments": false,
-    "emitDecoratorMetadata": false,
-    "experimentalDecorators": true,
-    "diagnostics": true,
-    "sourceMap": true,
-    "inlineSourceMap": false,
-    "baseUrl": ".",
-    "outDir": "../../dist/out-tsc",
-    "rootDir": "./",
-    "types": ["node"],
-    "plugins": [
-      { "transform": "../webpack/transformers/ns-transform-native-classes.ts", "type": "raw" }
-    ]
-  },
-  "exclude": ["**/*.spec.ts", "dist", "__tests__"],
-  "include": ["**/*.ts", "./references.d.ts"]
-=======
 	"extends": "./tsconfig.json",
 	"compilerOptions": {
 		"noEmitOnError": true,
@@ -32,7 +7,7 @@
 		"noImplicitAny": false,
 		"noImplicitUseStrict": true,
 		"removeComments": false,
-		"emitDecoratorMetadata": true,
+    "emitDecoratorMetadata": false,
 		"experimentalDecorators": true,
 		"diagnostics": true,
 		"sourceMap": true,
@@ -49,5 +24,4 @@
 	},
 	"exclude": ["**/*.spec.ts", "dist", "__tests__"],
 	"include": ["**/*.ts", "./references.d.ts"]
->>>>>>> b113f191
 }