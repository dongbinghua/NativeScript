{
  "name": "@akylas/nativescript",
  "main": "index",
  "types": "index.d.ts",
  "description": "NativeScript Core Modules",
<<<<<<< HEAD
  "version": "7.0.6-alpha.2",
=======
  "version": "7.0.8",
>>>>>>> a55bcd85
  "homepage": "https://nativescript.org",
  "repository": {
      "type": "git",
      "url": "https://github.com/NativeScript/NativeScript"
  },
  "sideEffects": [
    "./globals/index.js"
  ],
  "files": [
      "**/*.d.ts",
      "**/*.js",
      "**/*.map",
      "**/platforms/ios/**",
      "**/platforms/android/**",
      "**/package.json"
  ],
  "license": "Apache-2.0",
  "scripts": {
      "postinstall": "node cli-hooks/postinstall.js",
      "preuninstall": "node cli-hooks/preuninstall.js"
  },
  "dependencies": {
    "css-tree": "^1.0.0-alpha.39",
    "@nativescript/hook": "~2.0.0",
    "reduce-css-calc": "^2.1.7",
    "tslib": "2.0.0"
  },
  "nativescript": {
      "platforms": {
          "ios": "6.0.0",
          "android": "6.0.0"
      },
      "hooks": [
          {
              "name": "nativescript-core",
              "type": "before-checkForChanges",
              "script": "cli-hooks/before-checkForChanges.js",
              "inject": true
          }
      ]
  }
}<|MERGE_RESOLUTION|>--- conflicted
+++ resolved
@@ -3,11 +3,7 @@
   "main": "index",
   "types": "index.d.ts",
   "description": "NativeScript Core Modules",
-<<<<<<< HEAD
-  "version": "7.0.6-alpha.2",
-=======
   "version": "7.0.8",
->>>>>>> a55bcd85
   "homepage": "https://nativescript.org",
   "repository": {
       "type": "git",
