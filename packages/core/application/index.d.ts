--- conflicted
+++ resolved
@@ -1,4 +1,4 @@
-﻿import { NavigationEntry } from '../ui/frame';
+import { NavigationEntry } from '../ui/frame';
 import { View } from '../ui/core/view';
 import { Observable, EventData } from '../data/observable';
 
@@ -57,11 +57,7 @@
 /**
  * Boolean to enable/disable systemAppearanceChanged
  */
-<<<<<<< HEAD
-export let autoSystemAppearanceChanged = true;
-=======
 export let autoSystemAppearanceChanged: boolean;
->>>>>>> 87536057
 
 /**
  * enable/disable systemAppearanceChanged
