--- conflicted
+++ resolved
@@ -1,11 +1,7 @@
 import * as Application from '../application';
 import { Trace } from '../trace';
-<<<<<<< HEAD
-import { SDK_VERSION } from '../utils';
+import { SDK_VERSION } from '../utils/constants';
 import type { ViewBase } from '../ui/core/view-base';
-=======
-import { SDK_VERSION } from '../utils/constants';
->>>>>>> 47231145
 import type { View } from '../ui/core/view';
 import { GestureTypes } from '../ui/gestures';
 import { notifyAccessibilityFocusState } from './accessibility-common';
