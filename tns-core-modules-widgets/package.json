{
  "name": "tns-core-modules-widgets",
<<<<<<< HEAD
  "version": "5.4.1",
=======
  "version": "6.0.0",
>>>>>>> 823c4e9c
  "description": "Native widgets used in the NativeScript framework.",
  "scripts": {
    "test": "echo \"Error: no test specified\" && exit 1"
  },
  "repository": {
    "type": "git",
    "url": "https://github.com/NativeScript/NativeScript"
  },
  "author": "NativeScript team",
  "license": "Apache-2.0",
  "bugs": {
    "url": "https://github.com/NativeScript/NativeScript/issues"
  },
  "homepage": "https://github.com/NativeScript/NativeScript/blob/master/tns-core-modules-widgets#readme",
  "nativescript": {
    "platforms": {
      "ios": "5.0.0",
      "android": "5.0.0"
    }
  }
}<|MERGE_RESOLUTION|>--- conflicted
+++ resolved
@@ -1,10 +1,6 @@
 {
   "name": "tns-core-modules-widgets",
-<<<<<<< HEAD
-  "version": "5.4.1",
-=======
   "version": "6.0.0",
->>>>>>> 823c4e9c
   "description": "Native widgets used in the NativeScript framework.",
   "scripts": {
     "test": "echo \"Error: no test specified\" && exit 1"
