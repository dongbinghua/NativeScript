--- conflicted
+++ resolved
@@ -1,10 +1,6 @@
 {
   "name": "tns-core-modules-widgets",
-<<<<<<< HEAD
-  "version": "6.1.2",
-=======
   "version": "6.2.0",
->>>>>>> dc654026
   "description": "Native widgets used in the NativeScript framework.",
   "scripts": {
     "test": "echo \"Error: no test specified\" && exit 1"
