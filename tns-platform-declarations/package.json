{
  "name": "tns-platform-declarations",
<<<<<<< HEAD
  "version": "5.3.2",
=======
  "version": "5.4.0",
>>>>>>> b7abb3dd
  "description": "Platform-specific TypeScript declarations for NativeScript for accessing native objects",
  "main": "",
  "scripts": {
    "test": "tsc",
    "package-tag": "npm version $npm_package_version-$PACKAGE_VERSION --no-git-tag-version"
  },
  "repository": {
    "type": "git",
    "url": "git+ssh://git@github.com/NativeScript/NativeScript.git"
  },
  "keywords": [
    "NativeScript",
    "TypeScript",
    "declarations",
    "native",
    "platform-specific",
    "tns",
    "ts",
    "ns"
  ],
  "author": {
    "name": "Telerik",
    "email": "support@telerik.com",
    "url": "http://www.telerik.com"
  },
  "license": "Apache-2.0",
  "bugs": {
    "url": "https://github.com/NativeScript/NativeScript/issues"
  },
  "homepage": "https://github.com/NativeScript/NativeScript#readme",
  "devDependencies": {
    "typescript": "^3.1.6"
  }
}<|MERGE_RESOLUTION|>--- conflicted
+++ resolved
@@ -1,10 +1,6 @@
 {
   "name": "tns-platform-declarations",
-<<<<<<< HEAD
-  "version": "5.3.2",
-=======
   "version": "5.4.0",
->>>>>>> b7abb3dd
   "description": "Platform-specific TypeScript declarations for NativeScript for accessing native objects",
   "main": "",
   "scripts": {
