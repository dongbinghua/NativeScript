--- conflicted
+++ resolved
@@ -1,10 +1,6 @@
 {
   "name": "tns-platform-declarations",
-<<<<<<< HEAD
-  "version": "5.4.3",
-=======
   "version": "6.0.0",
->>>>>>> ad8ce2c9
   "description": "Platform-specific TypeScript declarations for NativeScript for accessing native objects",
   "main": "",
   "scripts": {
