--- conflicted
+++ resolved
@@ -1,10 +1,6 @@
 {
   "name": "tns-platform-declarations",
-<<<<<<< HEAD
-  "version": "6.2.3",
-=======
   "version": "6.3.0",
->>>>>>> 7b78f3b0
   "description": "Platform-specific TypeScript declarations for NativeScript for accessing native objects",
   "main": "",
   "scripts": {
