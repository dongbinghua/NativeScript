{
  "name": "tns-core-modules",
  "description": "Telerik NativeScript Core Modules",
<<<<<<< HEAD
  "version": "5.4.3",
=======
  "version": "6.0.0",
>>>>>>> ad8ce2c9
  "homepage": "https://www.nativescript.org",
  "repository": {
    "type": "git",
    "url": "https://github.com/NativeScript/NativeScript"
  },
  "files": [
    "**/*.d.ts",
    "**/*.js",
    "**/platforms/ios/**",
    "**/package.json",
    "!android17.d.ts",
    "!ios.d.ts",
    "!bin/",
    "!apps/",
    "!build/",
    "!node-tests/",
    "!declarations.android.d.ts",
    "!declarations.ios.d.ts",
    "!gruntfile.js",
    "!org.nativescript.widgets.d.ts"
  ],
  "license": "Apache-2.0",
  "typings": "tns-core-modules.d.ts",
  "dependencies": {
    "tns-core-modules-widgets": "next",
    "tslib": "^1.9.3"
  },
  "devDependencies": {
    "@types/node": "~7.0.5",
    "tns-platform-declarations": "next"
  },
  "scripts": {
    "version": "conventional-changelog -p angular -i ../CHANGELOG.md -s && git add ../CHANGELOG.md"
  },
  "nativescript": {
    "platforms": {
      "ios": "5.0.0",
      "android": "5.0.0"
    }
  },
  "snapshot": {
    "android": {
      "tns-java-classes": {
        "modules": [
          "ui/frame/activity",
          "ui/frame/fragment"
        ]
      }
    }
  }
}<|MERGE_RESOLUTION|>--- conflicted
+++ resolved
@@ -1,11 +1,7 @@
 {
   "name": "tns-core-modules",
   "description": "Telerik NativeScript Core Modules",
-<<<<<<< HEAD
-  "version": "5.4.3",
-=======
   "version": "6.0.0",
->>>>>>> ad8ce2c9
   "homepage": "https://www.nativescript.org",
   "repository": {
     "type": "git",
