{
  "name": "tns-core-modules",
  "description": "Telerik NativeScript Core Modules",
<<<<<<< HEAD
  "version": "5.3.2",
=======
  "version": "5.4.0",
>>>>>>> b7abb3dd
  "homepage": "https://www.nativescript.org",
  "repository": {
    "type": "git",
    "url": "https://github.com/NativeScript/NativeScript"
  },
  "files": [
    "**/*.d.ts",
    "**/*.js",
    "**/platforms/ios/**",
    "**/package.json",
    "!android17.d.ts",
    "!ios.d.ts",
    "!bin/",
    "!apps/",
    "!build/",
    "!node-tests/",
    "!declarations.android.d.ts",
    "!declarations.ios.d.ts",
    "!gruntfile.js",
    "!org.nativescript.widgets.d.ts"
  ],
  "license": "Apache-2.0",
  "typings": "tns-core-modules.d.ts",
  "dependencies": {
    "tns-core-modules-widgets": "next",
    "tslib": "^1.9.3"
  },
  "devDependencies": {
    "@types/node": "~7.0.5",
    "tns-platform-declarations": "*"
  },
  "scripts": {
    "version": "conventional-changelog -p angular -i ../CHANGELOG.md -s && git add ../CHANGELOG.md"
  },
  "nativescript": {
    "platforms": {
      "ios": "5.0.0",
      "android": "5.0.0"
    }
  },
  "snapshot": {
    "android": {
      "tns-java-classes": {
        "modules": [
          "ui/frame/activity",
          "ui/frame/fragment"
        ]
      }
    }
  }
}<|MERGE_RESOLUTION|>--- conflicted
+++ resolved
@@ -1,11 +1,7 @@
 {
   "name": "tns-core-modules",
   "description": "Telerik NativeScript Core Modules",
-<<<<<<< HEAD
-  "version": "5.3.2",
-=======
   "version": "5.4.0",
->>>>>>> b7abb3dd
   "homepage": "https://www.nativescript.org",
   "repository": {
     "type": "git",
