--- conflicted
+++ resolved
@@ -1,11 +1,7 @@
 {
   "name": "tns-core-modules",
   "description": "Telerik NativeScript Core Modules",
-<<<<<<< HEAD
-  "version": "6.0.7",
-=======
   "version": "6.1.0",
->>>>>>> 8039c2c1
   "homepage": "https://www.nativescript.org",
   "repository": {
     "type": "git",
@@ -30,12 +26,8 @@
   "license": "Apache-2.0",
   "typings": "tns-core-modules.d.ts",
   "dependencies": {
-<<<<<<< HEAD
-    "tns-core-modules-widgets": "6.0.7",
-=======
     "reduce-css-calc": "^2.1.6",
     "tns-core-modules-widgets": "next",
->>>>>>> 8039c2c1
     "tslib": "^1.9.3"
   },
   "devDependencies": {
