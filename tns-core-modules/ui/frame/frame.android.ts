--- conflicted
+++ resolved
@@ -534,11 +534,7 @@
     if (snapshot.enterAnimator) {
         expandedEntry.enterAnimator = snapshot.enterAnimator;
     }
-<<<<<<< HEAD
-    
-=======
-
->>>>>>> 9df90afd
+
     if (snapshot.exitAnimator) {
         expandedEntry.exitAnimator = snapshot.exitAnimator;
     }
@@ -546,11 +542,7 @@
     if (snapshot.popEnterAnimator) {
         expandedEntry.popEnterAnimator = snapshot.popEnterAnimator;
     }
-<<<<<<< HEAD
-    
-=======
-
->>>>>>> 9df90afd
+
     if (snapshot.popExitAnimator) {
         expandedEntry.popExitAnimator = snapshot.popExitAnimator;
     }
