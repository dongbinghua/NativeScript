{
<<<<<<< HEAD
  "name": "nativescript",
  "version": "7.0.10",
  "license": "MIT",
  "config": {
    "npm_alias": "npm"
  },
  "scripts": {
    "setup": "npx rimraf hooks node_modules package-lock.json && $npm_package_config_npm_alias i && ts-patch install && npm run core:setup",
    "start": "nps",
    "changelog": "conventional-changelog -p angular -i CHANGELOG.md -s",
    "clean": "rimraf -- hooks node_modules platforms package-lock.json webpack.config.js",
    "apps-automated:ios": "cd apps/automated && tns debug ios --no-hmr --emulator --env.testing",
    "apps-automated:android": "cd apps/automated && tns debug android --no-hmr --emulator --env.testing",
    "apps-automated:clean": "cd apps/automated && rimraf -- hooks node_modules platforms package-lock.json webpack.config.js && $npm_package_config_npm_alias i && rimraf -- package-lock.json",
    "apps-toolbox:ios": "cd apps/toolbox && tns debug ios --no-hmr --emulator --env.testing",
    "apps-toolbox:android": "cd apps/toolbox && tns debug android --no-hmr --emulator --env.testing",
    "apps-toolbox:clean": "cd apps/toolbox && rimraf -- hooks node_modules platforms package-lock.json webpack.config.js && $npm_package_config_npm_alias i && rimraf -- package-lock.json",
    "apps-ui:ios": "cd apps/ui && tns debug ios --no-hmr --emulator --env.testing",
    "apps-ui:android": "cd apps/ui && tns debug android --no-hmr --emulator --env.testing",
    "apps-ui:clean": "cd apps/ui && rimraf -- hooks node_modules platforms package-lock.json webpack.config.js && $npm_package_config_npm_alias i && rimraf -- package-lock.json",
    "core:lint": "cd packages/core && eslint -c .eslintrc --ignore-pattern **/node_modules/** --ignore-pattern !packages/core/**",
    "core:setup": "npm run webpack:build",
    "core:build": "tsc -p packages/core/tsconfig.lib.json --outDir dist/packages/core && cpy 'packages/core/*.md' 'packages/core/package.json' 'dist/packages/core'",
    "core:build.npm": "npm run core:build && copyfiles -e \"packages/core/__tests__/**/*\" \"packages/core/**/*.d.ts\" dist && copyfiles -e \"packages/core/__tests__/**/*\" \"packages/core/js-libs/**/*\" dist && copyfiles -e \"packages/core/__tests__/**/*\" \"packages/core/cli-hooks/**/*.js\" dist && copyfiles -e \"packages/core/__tests__/**/*\" \"packages/core/platforms/**/*\" dist && copyfiles -e \"packages/core/__tests__/**/*\" \"packages/core/fetch/**/*\" dist && copyfiles -e \"packages/core/__tests__/**/*\" \"packages/core/css/**/*\" dist && copyfiles -e \"packages/core/__tests__/**/*\" \"packages/core/css-value/**/*\" dist && cd dist/packages/core && npm pack && mv *.tgz ..",
    "core:unit": "cd packages/core/__tests__ && tsc && mocha",
    "core:unit.watch": "cd packages/core/__tests__ && tsc && mocha --watch",
    "core-compat:build": "cd packages/core-compat && rimraf node_modules package-lock.json && $npm_package_config_npm_alias i  && tsc -p tsconfig.json && mv \"$(npm pack | tail -n 1)\" ../../dist/packages/tns-core-modules.tgz",
    "types-ios:lint": "cd packages/types-ios && eslint -c .eslintrc --ignore-pattern **/node_modules/** --ignore-pattern !packages/types-ios/**",
    "types-ios:build": "rimraf dist/packages/types-ios && cpy '**/*' '../../../dist/packages/types-ios' --cwd=packages/types-ios/src --parents && cpy 'package.json' '*.md' '../../dist/packages/types-ios' --cwd=packages/types-ios --parents",
    "types-android:lint": "cd packages/types-android && eslint -c .eslintrc --ignore-pattern **/node_modules/** --ignore-pattern !packages/types-android/**",
    "types-android:test": "cd packages/types-android && jest --config jest.config.js --ignore-pattern **/node_modules/** --ignore-pattern !packages/types-android/**",
    "types-android:build": "rimraf dist/packages/types-android && cpy '**/*' '../../../dist/packages/types-android' --cwd=packages/types-android/src --parents && cpy 'package.json' '*.md' '../../dist/packages/types-android' --cwd=packages/types-android --parents",
    "ui-mobile-base:build": "cd packages/ui-mobile-base && ./build.sh && copyfiles dist/package/platforms/* ../../packages/core/platforms",
    "webpack:lint": "cd packages/webpack && eslint -c .eslintrc --ignore-pattern **/node_modules/** --ignore-pattern !packages/webpack/**",
    "webpack:test": "cd packages/webpack && npm run tsc && npm run jasmine",
    "webpack:build": "cd packages/webpack npm run setup && mkdir -p ../../dist/packages && mv \"$(npm pack | tail -n 1)\" ../../dist/packages/nativescript-webpack.tgz"
  },
  "private": true,
  "repository": {
    "type": "git",
    "url": "https://github.com/NativeScript/NativeScript.git"
  },
  "dependencies": {
    "nativescript-theme-core": "^1.0.4"
  },
  "devDependencies": {
    "@nativescript/hook": "^2.0.0",
    "@nrwl/eslint-plugin-nx": "~10.0.7",
    "@nrwl/jest": "~10.0.7",
    "@nrwl/node": "~10.0.7",
    "@nrwl/workspace": "~10.0.7",
    "@nstudio/focus": "~10.0.0",
    "@nstudio/nps-i": "~1.1.0",
    "@types/chai": "^4.2.11",
    "@types/jest": "~26.0.4",
    "@types/mocha": "^7.0.2",
    "@types/node": "~14.0.22",
    "@typescript-eslint/eslint-plugin": "~3.6.0",
    "@typescript-eslint/parser": "~3.6.0",
    "chai": "^4.2.0",
    "conventional-changelog-cli": "^2.0.34",
    "copyfiles": "^2.3.0",
    "cpy-cli": "^3.1.1",
    "css": "^3.0.0",
    "css-tree": "^1.0.0-alpha.39",
    "dotenv": "~8.2.0",
    "eslint": "~7.4.0",
    "eslint-config-prettier": "~6.11.0",
    "gonzales": "^1.0.7",
    "husky": "^4.2.5",
    "jest": "~26.1.0",
    "lint-staged": "^10.2.11",
    "mocha": "^8.0.1",
    "mocha-typescript": "^1.1.17",
    "module-alias": "^2.2.2",
    "nativescript": "~7.0.6",
    "node-sass": "~4.14.1",
    "nps": "5.10.0",
    "parse-css": "git+https://github.com/tabatkins/parse-css.git",
    "parserlib": "^1.1.1",
    "prettier": "~2.0.5",
    "reduce-css-calc": "~2.1.7",
    "rimraf": "3.0.2",
    "shady-css-parser": "^0.1.0",
    "terser-webpack-plugin": "~3.0.6",
    "ts-jest": "~26.1.1",
    "ts-node": "~8.10.2",
    "ts-patch": "^1.2.5",
    "tslib": "~2.0.1",
    "tslint": "~6.1.3",
    "typescript": "~3.9.7",
    "webpack": "~4.44.1",
    "webpack-cli": "~3.3.12"
  },
  "husky": {
    "hooks": {
      "pre-commit": "npx lint-staged"
    }
  },
  "lint-staged": {
    "**/*": [
      "nx format:write --files"
    ]
  }
=======
	"name": "nativescript",
	"version": "7.0.12",
	"license": "MIT",
	"scripts": {
		"setup": "npx rimraf hooks node_modules package-lock.json && npm i && ts-patch install && nx run core:setup",
		"start": "nps",
		"changelog": "conventional-changelog -p angular -i CHANGELOG.md -s"
	},
	"private": true,
	"repository": {
		"type": "git",
		"url": "https://github.com/NativeScript/NativeScript.git"
	},
	"dependencies": {
		"nativescript-theme-core": "^1.0.4"
	},
	"devDependencies": {
		"@nativescript/hook": "^2.0.0",
		"@nrwl/cli": "~10.3.1",
		"@nrwl/eslint-plugin-nx": "~10.3.0",
		"@nrwl/jest": "~10.3.0",
		"@nrwl/node": "~10.3.0",
		"@nrwl/workspace": "~10.3.0",
		"@nstudio/focus": "~10.3.0",
		"@nstudio/nps-i": "~1.1.0",
		"@types/chai": "^4.2.11",
		"@types/jest": "~26.0.8",
		"@types/mocha": "^7.0.2",
		"@types/node": "~14.0.22",
		"@typescript-eslint/eslint-plugin": "~4.3.0",
		"@typescript-eslint/parser": "~4.3.0",
		"chai": "^4.2.0",
		"conventional-changelog-cli": "^2.0.34",
		"copyfiles": "^2.4.0",
		"css": "^3.0.0",
		"css-tree": "^1.0.0-alpha.39",
		"dotenv": "~8.2.0",
		"eslint": "~7.10.0",
		"eslint-config-prettier": "~6.11.0",
		"gonzales": "^1.0.7",
		"husky": "^4.2.5",
		"jest": "~26.2.2",
		"lint-staged": "^10.2.11",
		"mocha": "^8.0.1",
		"mocha-typescript": "^1.1.17",
		"module-alias": "^2.2.2",
		"nativescript": "~7.0.6",
		"node-sass": "~4.14.1",
		"parse-css": "git+https://github.com/tabatkins/parse-css.git",
		"parserlib": "^1.1.1",
		"prettier": "~2.0.5",
		"reduce-css-calc": "~2.1.7",
		"shady-css-parser": "^0.1.0",
		"terser-webpack-plugin": "~3.0.6",
		"ts-jest": "26.4.0",
		"ts-node": "~8.10.2",
		"ts-patch": "^1.2.5",
		"tslint": "~6.1.2",
		"typescript": "~4.0.3",
		"webpack": "~4.44.1",
		"webpack-cli": "~3.3.12"
	},
	"husky": {
		"hooks": {
			"pre-commit": "npx lint-staged"
		}
	},
	"lint-staged": {
		"**/*": [
			"nx format:write --files"
		]
	}
>>>>>>> b113f191
}<|MERGE_RESOLUTION|>--- conflicted
+++ resolved
@@ -1,14 +1,13 @@
 {
-<<<<<<< HEAD
-  "name": "nativescript",
-  "version": "7.0.10",
-  "license": "MIT",
+	"name": "nativescript",
+	"version": "7.0.12",
+	"license": "MIT",
   "config": {
     "npm_alias": "npm"
   },
-  "scripts": {
+	"scripts": {
     "setup": "npx rimraf hooks node_modules package-lock.json && $npm_package_config_npm_alias i && ts-patch install && npm run core:setup",
-    "start": "nps",
+		"start": "nps",
     "changelog": "conventional-changelog -p angular -i CHANGELOG.md -s",
     "clean": "rimraf -- hooks node_modules platforms package-lock.json webpack.config.js",
     "apps-automated:ios": "cd apps/automated && tns debug ios --no-hmr --emulator --env.testing",
@@ -36,82 +35,6 @@
     "webpack:lint": "cd packages/webpack && eslint -c .eslintrc --ignore-pattern **/node_modules/** --ignore-pattern !packages/webpack/**",
     "webpack:test": "cd packages/webpack && npm run tsc && npm run jasmine",
     "webpack:build": "cd packages/webpack npm run setup && mkdir -p ../../dist/packages && mv \"$(npm pack | tail -n 1)\" ../../dist/packages/nativescript-webpack.tgz"
-  },
-  "private": true,
-  "repository": {
-    "type": "git",
-    "url": "https://github.com/NativeScript/NativeScript.git"
-  },
-  "dependencies": {
-    "nativescript-theme-core": "^1.0.4"
-  },
-  "devDependencies": {
-    "@nativescript/hook": "^2.0.0",
-    "@nrwl/eslint-plugin-nx": "~10.0.7",
-    "@nrwl/jest": "~10.0.7",
-    "@nrwl/node": "~10.0.7",
-    "@nrwl/workspace": "~10.0.7",
-    "@nstudio/focus": "~10.0.0",
-    "@nstudio/nps-i": "~1.1.0",
-    "@types/chai": "^4.2.11",
-    "@types/jest": "~26.0.4",
-    "@types/mocha": "^7.0.2",
-    "@types/node": "~14.0.22",
-    "@typescript-eslint/eslint-plugin": "~3.6.0",
-    "@typescript-eslint/parser": "~3.6.0",
-    "chai": "^4.2.0",
-    "conventional-changelog-cli": "^2.0.34",
-    "copyfiles": "^2.3.0",
-    "cpy-cli": "^3.1.1",
-    "css": "^3.0.0",
-    "css-tree": "^1.0.0-alpha.39",
-    "dotenv": "~8.2.0",
-    "eslint": "~7.4.0",
-    "eslint-config-prettier": "~6.11.0",
-    "gonzales": "^1.0.7",
-    "husky": "^4.2.5",
-    "jest": "~26.1.0",
-    "lint-staged": "^10.2.11",
-    "mocha": "^8.0.1",
-    "mocha-typescript": "^1.1.17",
-    "module-alias": "^2.2.2",
-    "nativescript": "~7.0.6",
-    "node-sass": "~4.14.1",
-    "nps": "5.10.0",
-    "parse-css": "git+https://github.com/tabatkins/parse-css.git",
-    "parserlib": "^1.1.1",
-    "prettier": "~2.0.5",
-    "reduce-css-calc": "~2.1.7",
-    "rimraf": "3.0.2",
-    "shady-css-parser": "^0.1.0",
-    "terser-webpack-plugin": "~3.0.6",
-    "ts-jest": "~26.1.1",
-    "ts-node": "~8.10.2",
-    "ts-patch": "^1.2.5",
-    "tslib": "~2.0.1",
-    "tslint": "~6.1.3",
-    "typescript": "~3.9.7",
-    "webpack": "~4.44.1",
-    "webpack-cli": "~3.3.12"
-  },
-  "husky": {
-    "hooks": {
-      "pre-commit": "npx lint-staged"
-    }
-  },
-  "lint-staged": {
-    "**/*": [
-      "nx format:write --files"
-    ]
-  }
-=======
-	"name": "nativescript",
-	"version": "7.0.12",
-	"license": "MIT",
-	"scripts": {
-		"setup": "npx rimraf hooks node_modules package-lock.json && npm i && ts-patch install && nx run core:setup",
-		"start": "nps",
-		"changelog": "conventional-changelog -p angular -i CHANGELOG.md -s"
 	},
 	"private": true,
 	"repository": {
@@ -138,7 +61,8 @@
 		"@typescript-eslint/parser": "~4.3.0",
 		"chai": "^4.2.0",
 		"conventional-changelog-cli": "^2.0.34",
-		"copyfiles": "^2.4.0",
+        "copyfiles": "^2.4.0",
+        "cpy-cli": "^3.1.1",
 		"css": "^3.0.0",
 		"css-tree": "^1.0.0-alpha.39",
 		"dotenv": "~8.2.0",
@@ -153,17 +77,20 @@
 		"module-alias": "^2.2.2",
 		"nativescript": "~7.0.6",
 		"node-sass": "~4.14.1",
+        "nps": "5.10.0",
 		"parse-css": "git+https://github.com/tabatkins/parse-css.git",
 		"parserlib": "^1.1.1",
 		"prettier": "~2.0.5",
 		"reduce-css-calc": "~2.1.7",
+        "rimraf": "3.0.2",
 		"shady-css-parser": "^0.1.0",
 		"terser-webpack-plugin": "~3.0.6",
 		"ts-jest": "26.4.0",
 		"ts-node": "~8.10.2",
 		"ts-patch": "^1.2.5",
-		"tslint": "~6.1.2",
-		"typescript": "~4.0.3",
+        "tslib": "~2.0.1",
+        "tslint": "~6.1.3",
+        "typescript": "~4.0.3",
 		"webpack": "~4.44.1",
 		"webpack-cli": "~3.3.12"
 	},
@@ -177,5 +104,4 @@
 			"nx format:write --files"
 		]
 	}
->>>>>>> b113f191
 }