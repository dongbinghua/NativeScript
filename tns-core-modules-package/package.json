--- conflicted
+++ resolved
@@ -3,11 +3,7 @@
   "main": "index",
   "types": "index.d.ts",
   "description": "Telerik NativeScript Core Modules",
-<<<<<<< HEAD
-  "version": "6.2.0",
-=======
   "version": "6.3.0",
->>>>>>> 9f9e8f8f
   "homepage": "https://www.nativescript.org",
   "repository": {
     "type": "git",
