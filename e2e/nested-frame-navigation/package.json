--- conflicted
+++ resolved
@@ -19,11 +19,7 @@
   "devDependencies": {
     "@types/chai": "~4.1.7",
     "@types/mocha": "~5.2.5",
-<<<<<<< HEAD
-    "@types/node": "^12.7.2",
-=======
     "@types/node": "~10.12.18",
->>>>>>> 673c8087
     "mocha": "~5.2.0",
     "mochawesome": "~3.1.2",
     "nativescript-dev-appium": "next",
