--- conflicted
+++ resolved
@@ -271,13 +271,7 @@
 					"builder": "@nrwl/workspace:run-commands",
 					"outputs": ["dist/packages"],
 					"options": {
-<<<<<<< HEAD
-						"commands": [
-							"npm run build"
-						],
-=======
 						"commands": ["npm run build"],
->>>>>>> 76dacb30
 						"cwd": "packages/webpack5",
 						"parallel": false
 					}
