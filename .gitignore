# See http://help.github.com/ignore-files/ for more about ignoring files.

# compiled output
/dist
/tmp
/out-tsc

# dependencies
<<<<<<< HEAD
**/node_modules
**/package-lock.json
**/yarn.lock
=======
node_modules
package-lock.json
yarn.lock
pnpm-lock.yaml
>>>>>>> d0f00e24

# IDEs and editors
.idea
.project
.classpath
.c9/
*.launch
.settings/
*.sublime-workspace

# IDE - VSCode
.vscode/*
!.vscode/settings.json
!.vscode/tasks.json
!.vscode/launch.json
!.vscode/extensions.json

# misc
/.sass-cache
/connect.lock
/coverage
/libpeerconnection.log
npm-debug.log
yarn-error.log
testem.log
/typings
apps/**/*/*.js
apps/**/*/*.map
apps/**/*/platforms
apps/**/*/webpack.*.js
*.tgz

# System Files
.DS_Store
Thumbs.db

# core
# https://github.com/NativeScript/nativescript-dev-webpack/issues/932
!packages/core/xml/index.js

# types
ios-typings-prj<|MERGE_RESOLUTION|>--- conflicted
+++ resolved
@@ -6,16 +6,10 @@
 /out-tsc
 
 # dependencies
-<<<<<<< HEAD
 **/node_modules
 **/package-lock.json
 **/yarn.lock
-=======
-node_modules
-package-lock.json
-yarn.lock
-pnpm-lock.yaml
->>>>>>> d0f00e24
+**/pnpm-lock.yaml
 
 # IDEs and editors
 .idea
